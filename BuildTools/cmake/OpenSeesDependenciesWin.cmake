--- conflicted
+++ resolved
@@ -7,7 +7,6 @@
 #                            External Libraries
 #==============================================================================
 
-<<<<<<< HEAD
 
 
 find_package(TCL REQUIRED)
@@ -29,24 +28,4 @@
      message(STATUS "HDF5 VERSION OLD: ${HDF5_VERSION}" )
   endif()
 endif()
-=======
-find_package(TCL REQUIRED)
-find_package(MySQL REQUIRED)
->>>>>>> 9e8a80ed
 
-#
-#sudo apt-get install libhdf5-serial-dev
-#  - installed version 1.10
-#  - we need version 1.12
-#  - hdf5-1.12.1-linux-centos7-x86_64-gcc485-static.tar.gz
-
-set (HDF5_USE_STATIC_LIBRARIES ON)
-find_package(HDF5)
-if (HDF5_FOUND)
-     message(STATUS "HDF5 found version: ${HDF5_VERSION}")
-     message(STATUS "HDF5_CXX_DEFINITIONS = ${HDF5_CXX_DEFINITIONS}")
-     message(STATUS "HDF5_LIBRARIES = ${HDF5_LIBRARIES}" )
-  if (HDF_VERSION VERSION_LESS 1.12)
-     message(STATUS "HDF5 VERSION OLD: ${HDF5_VERSION}" )
-  endif()
-endif()
