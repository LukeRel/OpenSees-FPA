--- conflicted
+++ resolved
@@ -789,11 +789,8 @@
 #define ELE_TAG_BeamGT                    214
 #define ELE_TAG_MasonPan12                    215
 #define ELE_TAG_MasonPan3D                    216
-<<<<<<< HEAD
-#define ELE_TAG_InertiaTruss              217	//Added by Xiaodong Ji, Yuhao Cheng, Yue Yu
-=======
 #define ELE_TAG_ASDEmbeddedNodeElement             217  // Massimo Petracca (ASDEA)
->>>>>>> 43054b54
+#define ELE_TAG_InertiaTruss              218	//Added by Xiaodong Ji, Yuhao Cheng, Yue Yu
 #define ELE_TAG_ExternalElement           99990
 
 
