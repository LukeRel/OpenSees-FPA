include ../../../Makefile.def

OBJS       = UniaxialMaterial.o \
	ElasticMaterial.o \
	Elastic2Material.o \
	ElasticPowerFunc.o \
	UVCuniaxial.o \
	Bilin.o \
	Bilin02.o \
	IMKBilin.o \
	IMKPeakOriented.o \
	IMKPinching.o \
	Steel2.o \
	OriginCentered.o \
	ConcretewBeta.o \
	ConcreteD.o \
	ConcreteSakaiKawashima.o \
	ConcreteCM.o \
	SteelMPF.o \
	c14-SK-M.o \
	ElasticMultiLinear.o \
        ElasticPPMaterial.o \
        ElasticBilin.o \
	ParallelMaterial.o \
	ResilienceLow.o \
	AxialSp.o \
	BWBN.o \
	AxialSpHD.o \
	AxialSp.o \
	Neoprene.o \
	Maxwell.o \
	ViscousDamper.o \
	BilinearOilDamper.o \
	Cast.o \
        HardeningMaterial.o \
        HardeningMaterial2.o \
	Concrete01.o \
	Concrete02Thermal.o \
	Steel02Thermal.o \
	Steel01Thermal.o \
	Concrete04.o \
	Concrete06.o \
	Concrete07.o \
	ResilienceMaterialHR.o \
	RambergOsgoodSteel.o \
	Steel01.o \
        HystereticMaterial.o \
	EPPGapMaterial.o \
        ViscousMaterial.o \
	SeriesMaterial.o \
	InitStrainMaterial.o \
	InitStressMaterial.o \
	SimpleFractureMaterial.o \
	MinMaxMaterial.o \
	TensionOnlyMaterial.o \
        PathIndependentMaterial.o \
	CableMaterial.o \
	ENTMaterial.o \
	FedeasMaterial.o \
	DrainMaterial.o \
	BoucWenOriginal.o \
    BoucWenMaterial.o \
	SecantConcrete.o \
	HardeningMaterial2.o \
	Pinching4Material.o \
	BarSlipMaterial.o \
	FatigueMaterial.o \
	SteelMP.o \
	SmoothPSConcrete.o \
	Steel02.o \
	Steel02Fatigue.o \
	GNGMaterial.o \
	Concrete02.o \
	Concrete02IS.o \
	Steel03.o \
	MultiLinear.o \
	HookGap.o \
	Bond_SP01.o \
	UniaxialJ2Plasticity.o \
	HyperbolicGapMaterial.o \
	ImpactMaterial.o \
	KinematicHardening.o \
	NewUniaxialMaterial.o \
	TclNewUnixialMaterial.o \
	ReinforcingSteel.o \
	PenaltyMaterial.o \
	ContinuumUniaxial.o \
	WrappedMaterial.o \
	SecantMaterial.o \
	Concrete01WithSITC.o \
	ConcretewBeta.o \
	FRPConfinedConcrete.o \
	FRPConfinedConcrete02.o \
	KikuchiAikenHDR.o \
	KikuchiAikenLRB.o \
	Concrete05.o \
	ECC01.o \
	PrestressedSteelMaterial.o \
	ElasticBDMaterial.o \
	ShearPanelMaterial.o \
	SelfCenteringMaterial.o \
	BackboneMaterial.o \
	WrapperUniaxialMaterial.o \
	SAWSMaterial.o \
	ConfinedConcrete01.o \
	ConfinedConcrete02.o \
	ModIMKPeakOriented.o \
	ModIMKPeakOriented02.o \
	ModIMKPinching.o \
	ModIMKPinching02.o \
	pyUCLA.o \
	Dodd_Restrepo.o DoddRestrepo.o \
	STEELDR.o DoddRestr.o \
	SteelBRB.o \
	CubicSpline.o \
	TriMatrix.o \
	CFSSSWP.o \
	CFSWSWP.o \
	Steel4.o \
	ConcreteECThermal.o \
	ElasticMaterialThermal.o \
	StainlessECThermal.o \
	SteelECThermal.o \
	DamperMaterial.o \
	MaterialState.o \
	OOHystereticMaterial.o \
	SPSW02.o \
	TDConcrete.o \
	TDConcreteEXP.o \
	TDConcreteMC10.o \
	TDConcreteMC10NL.o \
<<<<<<< HEAD
	PlateBearingConnectionThermal.o \
        TclModelBuilderUniaxialMaterialCommand.o
=======
>>>>>>> 64474839
	DegradingPinchedBW.o \
        TclModelBuilderUniaxialMaterialCommand.o

all:         $(OBJS)
	@$(CD) $(FE)/material/uniaxial/fedeas; $(MAKE);
	@$(CD) $(FE)/material/uniaxial/drain; $(MAKE);
	@$(CD) $(FE)/material/uniaxial/snap; $(MAKE);
	@$(CD) $(FE)/material/uniaxial/PY; $(MAKE);
	@$(CD) $(FE)/material/uniaxial/backbone; $(MAKE);
	@$(CD) $(FE)/material/uniaxial/stiffness; $(MAKE);
	@$(CD) $(FE)/material/uniaxial/strength; $(MAKE);
	@$(CD) $(FE)/material/uniaxial/unloading; $(MAKE);
	@$(CD) $(FE)/material/uniaxial/limitState; $(MAKE);

# Miscellaneous

tidy:   
	@$(RM) $(RMFLAGS) Makefile.bak *~ #*# core

clean: tidy
	@$(RM) $(RMFLAGS) $(OBJS) *.o

spotless: clean
	@$(CD) $(FE)/material/uniaxial/fedeas; $(MAKE) wipe;
	@$(CD) $(FE)/material/uniaxial/drain; $(MAKE) wipe;
	@$(CD) $(FE)/material/uniaxial/snap; $(MAKE) wipe;
	@$(CD) $(FE)/material/uniaxial/PY; $(MAKE) wipe;
	@$(CD) $(FE)/material/uniaxial/backbone; $(MAKE) wipe;
	@$(CD) $(FE)/material/uniaxial/stiffness; $(MAKE) wipe;
	@$(CD) $(FE)/material/uniaxial/strength; $(MAKE) wipe;
	@$(CD) $(FE)/material/uniaxial/unloading; $(MAKE) wipe;
	@$(CD) $(FE)/material/uniaxial/limitState; $(MAKE) wipe;

wipe: spotless

# DO NOT DELETE THIS LINE -- make depend depends on it.<|MERGE_RESOLUTION|>--- conflicted
+++ resolved
@@ -129,11 +129,7 @@
 	TDConcreteEXP.o \
 	TDConcreteMC10.o \
 	TDConcreteMC10NL.o \
-<<<<<<< HEAD
 	PlateBearingConnectionThermal.o \
-        TclModelBuilderUniaxialMaterialCommand.o
-=======
->>>>>>> 64474839
 	DegradingPinchedBW.o \
         TclModelBuilderUniaxialMaterialCommand.o
 
